--- conflicted
+++ resolved
@@ -107,11 +107,8 @@
 
 		config: config,
 	}
-<<<<<<< HEAD
-=======
 	t.resetReadThresholds()
 	t.resetWriteThresholds()
->>>>>>> 45247285
 
 	// We always start with a mandatory key exchange.
 	t.requestKex <- struct{}{}
@@ -221,29 +218,6 @@
 }
 
 func (t *handshakeTransport) getWriteError() error {
-<<<<<<< HEAD
-	t.mu.Lock()
-	defer t.mu.Unlock()
-	return t.writeError
-}
-
-func (t *handshakeTransport) recordWriteError(err error) {
-	t.mu.Lock()
-	defer t.mu.Unlock()
-	if t.writeError == nil && err != nil {
-		t.writeError = err
-	}
-}
-
-func (t *handshakeTransport) requestKeyExchange() {
-	select {
-	case t.requestKex <- struct{}{}:
-	default:
-		// something already requested a kex, so do nothing.
-	}
-}
-
-=======
 	t.mu.Lock()
 	defer t.mu.Unlock()
 	return t.writeError
@@ -276,7 +250,6 @@
 	}
 }
 
->>>>>>> 45247285
 func (t *handshakeTransport) kexLoop() {
 
 write:
@@ -325,17 +298,8 @@
 		t.writeError = err
 		t.sentInitPacket = nil
 		t.sentInitMsg = nil
-<<<<<<< HEAD
-		t.writePacketsLeft = packetRekeyThreshold
-		if t.config.RekeyThreshold > 0 {
-			t.writeBytesLeft = int64(t.config.RekeyThreshold)
-		} else if t.algorithms != nil {
-			t.writeBytesLeft = t.algorithms.w.rekeyBytes()
-		}
-=======
 
 		t.resetWriteThresholds()
->>>>>>> 45247285
 
 		// we have completed the key exchange. Since the
 		// reader is still blocked, it is safe to clear out
@@ -389,8 +353,6 @@
 // key exchange itself.
 const packetRekeyThreshold = (1 << 31)
 
-<<<<<<< HEAD
-=======
 func (t *handshakeTransport) resetReadThresholds() {
 	t.readPacketsLeft = packetRekeyThreshold
 	if t.config.RekeyThreshold > 0 {
@@ -402,7 +364,6 @@
 	}
 }
 
->>>>>>> 45247285
 func (t *handshakeTransport) readOnePacket(first bool) ([]byte, error) {
 	p, err := t.conn.readPacket()
 	if err != nil {
@@ -450,16 +411,7 @@
 		return nil, err
 	}
 
-<<<<<<< HEAD
-	t.readPacketsLeft = packetRekeyThreshold
-	if t.config.RekeyThreshold > 0 {
-		t.readBytesLeft = int64(t.config.RekeyThreshold)
-	} else {
-		t.readBytesLeft = t.algorithms.r.rekeyBytes()
-	}
-=======
 	t.resetReadThresholds()
->>>>>>> 45247285
 
 	// By default, a key exchange is hidden from higher layers by
 	// translating it into msgIgnore.
@@ -637,13 +589,9 @@
 	}
 	result.SessionID = t.sessionID
 
-<<<<<<< HEAD
-	t.conn.prepareKeyChange(t.algorithms, result)
-=======
 	if err := t.conn.prepareKeyChange(t.algorithms, result); err != nil {
 		return err
 	}
->>>>>>> 45247285
 	if err = t.conn.writePacket([]byte{msgNewKeys}); err != nil {
 		return err
 	}
