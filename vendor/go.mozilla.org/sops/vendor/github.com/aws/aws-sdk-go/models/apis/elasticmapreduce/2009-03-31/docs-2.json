--- conflicted
+++ resolved
@@ -2,14 +2,9 @@
   "version": "2.0",
   "service": "<p>Amazon EMR is a web service that makes it easy to process large amounts of data efficiently. Amazon EMR uses Hadoop processing combined with several AWS products to do tasks such as web indexing, data mining, log file analysis, machine learning, scientific simulation, and data warehousing.</p>",
   "operations": {
-<<<<<<< HEAD
-    "AddInstanceGroups": "<p>Adds one or more instance groups to a running cluster.</p>",
-    "AddJobFlowSteps": "<p>AddJobFlowSteps adds new steps to a running job flow. A maximum of 256 steps are allowed in each job flow.</p> <p>If your job flow is long-running (such as a Hive data warehouse) or complex, you may require more than 256 steps to process your data. You can bypass the 256-step limitation in various ways, including using the SSH shell to connect to the master node and submitting queries directly to the software running on the master node, such as Hive and Hadoop. For more information on how to do this, see <a href=\"http://docs.aws.amazon.com/ElasticMapReduce/latest/DeveloperGuide/AddMoreThan256Steps.html\">Add More than 256 Steps to a Job Flow</a> in the <i>Amazon EMR Developer's Guide</i>.</p> <p>A step specifies the location of a JAR file stored either on the master node of the job flow or in Amazon S3. Each step is performed by the main function of the main class of the JAR file. The main class can be specified either in the manifest of the JAR or by using the MainFunction parameter of the step.</p> <p>Amazon EMR executes each step in the order listed. For a step to be considered complete, the main function must exit with a zero exit code and all Hadoop jobs started while the step was running must have completed and run successfully.</p> <p>You can only add steps to a job flow that is in one of the following states: STARTING, BOOTSTRAPPING, RUNNING, or WAITING.</p>",
-=======
     "AddInstanceFleet": "<p>Adds an instance fleet to a running cluster.</p> <note> <p>The instance fleet configuration is available only in Amazon EMR versions 4.8.0 and later, excluding 5.0.x.</p> </note>",
     "AddInstanceGroups": "<p>Adds one or more instance groups to a running cluster.</p>",
     "AddJobFlowSteps": "<p>AddJobFlowSteps adds new steps to a running cluster. A maximum of 256 steps are allowed in each job flow.</p> <p>If your cluster is long-running (such as a Hive data warehouse) or complex, you may require more than 256 steps to process your data. You can bypass the 256-step limitation in various ways, including using SSH to connect to the master node and submitting queries directly to the software running on the master node, such as Hive and Hadoop. For more information on how to do this, see <a href=\"http://docs.aws.amazon.com/ElasticMapReduce/latest/ManagementGuide/AddMoreThan256Steps.html\">Add More than 256 Steps to a Cluster</a> in the <i>Amazon EMR Management Guide</i>.</p> <p>A step specifies the location of a JAR file stored either on the master node of the cluster or in Amazon S3. Each step is performed by the main function of the main class of the JAR file. The main class can be specified either in the manifest of the JAR or by using the MainFunction parameter of the step.</p> <p>Amazon EMR executes each step in the order listed. For a step to be considered complete, the main function must exit with a zero exit code and all Hadoop jobs started while the step was running must have completed and run successfully.</p> <p>You can only add steps to a cluster that is in one of the following states: STARTING, BOOTSTRAPPING, RUNNING, or WAITING.</p>",
->>>>>>> 45247285
     "AddTags": "<p>Adds tags to an Amazon EMR resource. Tags make it easier to associate clusters in various ways, such as grouping clusters to track your Amazon EMR resource allocation costs. For more information, see <a href=\"http://docs.aws.amazon.com/ElasticMapReduce/latest/DeveloperGuide/emr-plan-tags.html\">Tagging Amazon EMR Resources</a>. </p>",
     "CancelSteps": "<p>Cancels a pending step or steps in a running cluster. Available only in Amazon EMR versions 4.8.0 and later, excluding version 5.0.0. A maximum of 256 steps are allowed in each CancelSteps request. CancelSteps is idempotent but asynchronous; it does not guarantee a step will be canceled, even if the request is successfully submitted. You can only cancel steps that are in a <code>PENDING</code> state.</p>",
     "CreateSecurityConfiguration": "<p>Creates a security configuration, which is stored in the service and can be specified when a cluster is created.</p>",
@@ -25,25 +20,15 @@
     "ListInstances": "<p>Provides information about the cluster instances that Amazon EMR provisions on behalf of a user when it creates the cluster. For example, this operation indicates when the EC2 instances reach the Ready state, when instances become available to Amazon EMR to use for jobs, and the IP addresses for cluster instances, etc.</p>",
     "ListSecurityConfigurations": "<p>Lists all the security configurations visible to this account, providing their creation dates and times, and their names. This call returns a maximum of 50 clusters per call, but returns a marker to track the paging of the cluster list across multiple ListSecurityConfigurations calls.</p>",
     "ListSteps": "<p>Provides a list of steps for the cluster in reverse order unless you specify stepIds with the request.</p>",
-<<<<<<< HEAD
-=======
     "ModifyInstanceFleet": "<p>Modifies the target On-Demand and target Spot capacities for the instance fleet with the specified InstanceFleetID within the cluster specified using ClusterID. The call either succeeds or fails atomically.</p> <note> <p>The instance fleet configuration is available only in Amazon EMR versions 4.8.0 and later, excluding 5.0.x versions.</p> </note>",
->>>>>>> 45247285
     "ModifyInstanceGroups": "<p>ModifyInstanceGroups modifies the number of nodes and configuration settings of an instance group. The input parameters include the new target instance count for the group and the instance group ID. The call will either succeed or fail atomically.</p>",
     "PutAutoScalingPolicy": "<p>Creates or updates an automatic scaling policy for a core instance group or task instance group in an Amazon EMR cluster. The automatic scaling policy defines how an instance group dynamically adds and terminates EC2 instances in response to the value of a CloudWatch metric.</p>",
     "RemoveAutoScalingPolicy": "<p>Removes an automatic scaling policy from a specified instance group within an EMR cluster.</p>",
     "RemoveTags": "<p>Removes tags from an Amazon EMR resource. Tags make it easier to associate clusters in various ways, such as grouping clusters to track your Amazon EMR resource allocation costs. For more information, see <a href=\"http://docs.aws.amazon.com/ElasticMapReduce/latest/DeveloperGuide/emr-plan-tags.html\">Tagging Amazon EMR Resources</a>. </p> <p>The following example removes the stack tag with value Prod from a cluster:</p>",
-<<<<<<< HEAD
-    "RunJobFlow": "<p>RunJobFlow creates and starts running a new job flow. The job flow will run the steps specified. After the job flow completes, the cluster is stopped and the HDFS partition is lost. To prevent loss of data, configure the last step of the job flow to store results in Amazon S3. If the <a>JobFlowInstancesConfig</a> <code>KeepJobFlowAliveWhenNoSteps</code> parameter is set to <code>TRUE</code>, the job flow will transition to the WAITING state rather than shutting down after the steps have completed. </p> <p>For additional protection, you can set the <a>JobFlowInstancesConfig</a> <code>TerminationProtected</code> parameter to <code>TRUE</code> to lock the job flow and prevent it from being terminated by API call, user intervention, or in the event of a job flow error.</p> <p>A maximum of 256 steps are allowed in each job flow.</p> <p>If your job flow is long-running (such as a Hive data warehouse) or complex, you may require more than 256 steps to process your data. You can bypass the 256-step limitation in various ways, including using the SSH shell to connect to the master node and submitting queries directly to the software running on the master node, such as Hive and Hadoop. For more information on how to do this, see <a href=\"http://docs.aws.amazon.com/ElasticMapReduce/latest/Management/Guide/AddMoreThan256Steps.html\">Add More than 256 Steps to a Job Flow</a> in the <i>Amazon EMR Management Guide</i>.</p> <p>For long running job flows, we recommend that you periodically store your results.</p>",
-    "SetTerminationProtection": "<p>SetTerminationProtection locks a job flow so the EC2 instances in the cluster cannot be terminated by user intervention, an API call, or in the event of a job-flow error. The cluster still terminates upon successful completion of the job flow. Calling SetTerminationProtection on a job flow is analogous to calling the Amazon EC2 DisableAPITermination API on all of the EC2 instances in a cluster.</p> <p>SetTerminationProtection is used to prevent accidental termination of a job flow and to ensure that in the event of an error, the instances will persist so you can recover any data stored in their ephemeral instance storage.</p> <p> To terminate a job flow that has been locked by setting SetTerminationProtection to <code>true</code>, you must first unlock the job flow by a subsequent call to SetTerminationProtection in which you set the value to <code>false</code>. </p> <p> For more information, see<a href=\"http://docs.aws.amazon.com/ElasticMapReduce/latest/DeveloperGuide/UsingEMR_TerminationProtection.html\">Protecting a Job Flow from Termination</a> in the <i>Amazon EMR Guide.</i> </p>",
-    "SetVisibleToAllUsers": "<p>Sets whether all AWS Identity and Access Management (IAM) users under your account can access the specified job flows. This action works on running job flows. You can also set the visibility of a job flow when you launch it using the <code>VisibleToAllUsers</code> parameter of <a>RunJobFlow</a>. The SetVisibleToAllUsers action can be called only by an IAM user who created the job flow or the AWS account that owns the job flow.</p>",
-    "TerminateJobFlows": "<p>TerminateJobFlows shuts a list of job flows down. When a job flow is shut down, any step not yet completed is canceled and the EC2 instances on which the job flow is running are stopped. Any log files not already saved are uploaded to Amazon S3 if a LogUri was specified when the job flow was created.</p> <p>The maximum number of JobFlows allowed is 10. The call to TerminateJobFlows is asynchronous. Depending on the configuration of the job flow, it may take up to 1-5 minutes for the job flow to completely terminate and release allocated resources, such as Amazon EC2 instances.</p>"
-=======
     "RunJobFlow": "<p>RunJobFlow creates and starts running a new cluster (job flow). The cluster runs the steps specified. After the steps complete, the cluster stops and the HDFS partition is lost. To prevent loss of data, configure the last step of the job flow to store results in Amazon S3. If the <a>JobFlowInstancesConfig</a> <code>KeepJobFlowAliveWhenNoSteps</code> parameter is set to <code>TRUE</code>, the cluster transitions to the WAITING state rather than shutting down after the steps have completed. </p> <p>For additional protection, you can set the <a>JobFlowInstancesConfig</a> <code>TerminationProtected</code> parameter to <code>TRUE</code> to lock the cluster and prevent it from being terminated by API call, user intervention, or in the event of a job flow error.</p> <p>A maximum of 256 steps are allowed in each job flow.</p> <p>If your cluster is long-running (such as a Hive data warehouse) or complex, you may require more than 256 steps to process your data. You can bypass the 256-step limitation in various ways, including using the SSH shell to connect to the master node and submitting queries directly to the software running on the master node, such as Hive and Hadoop. For more information on how to do this, see <a href=\"http://docs.aws.amazon.com/ElasticMapReduce/latest/Management/Guide/AddMoreThan256Steps.html\">Add More than 256 Steps to a Cluster</a> in the <i>Amazon EMR Management Guide</i>.</p> <p>For long running clusters, we recommend that you periodically store your results.</p> <note> <p>The instance fleets configuration is available only in Amazon EMR versions 4.8.0 and later, excluding 5.0.x versions. The RunJobFlow request can contain InstanceFleets parameters or InstanceGroups parameters, but not both.</p> </note>",
     "SetTerminationProtection": "<p>SetTerminationProtection locks a cluster (job flow) so the EC2 instances in the cluster cannot be terminated by user intervention, an API call, or in the event of a job-flow error. The cluster still terminates upon successful completion of the job flow. Calling <code>SetTerminationProtection</code> on a cluster is similar to calling the Amazon EC2 <code>DisableAPITermination</code> API on all EC2 instances in a cluster.</p> <p> <code>SetTerminationProtection</code> is used to prevent accidental termination of a cluster and to ensure that in the event of an error, the instances persist so that you can recover any data stored in their ephemeral instance storage.</p> <p> To terminate a cluster that has been locked by setting <code>SetTerminationProtection</code> to <code>true</code>, you must first unlock the job flow by a subsequent call to <code>SetTerminationProtection</code> in which you set the value to <code>false</code>. </p> <p> For more information, see<a href=\"http://docs.aws.amazon.com/emr/latest/ManagementGuide/UsingEMR_TerminationProtection.html\">Managing Cluster Termination</a> in the <i>Amazon EMR Management Guide</i>. </p>",
     "SetVisibleToAllUsers": "<p>Sets whether all AWS Identity and Access Management (IAM) users under your account can access the specified clusters (job flows). This action works on running clusters. You can also set the visibility of a cluster when you launch it using the <code>VisibleToAllUsers</code> parameter of <a>RunJobFlow</a>. The SetVisibleToAllUsers action can be called only by an IAM user who created the cluster or the AWS account that owns the cluster.</p>",
     "TerminateJobFlows": "<p>TerminateJobFlows shuts a list of clusters (job flows) down. When a job flow is shut down, any step not yet completed is canceled and the EC2 instances on which the cluster is running are stopped. Any log files not already saved are uploaded to Amazon S3 if a LogUri was specified when the cluster was created.</p> <p>The maximum number of clusters allowed is 10. The call to <code>TerminateJobFlows</code> is asynchronous. Depending on the configuration of the cluster, it may take up to 1-5 minutes for the cluster to completely terminate and release allocated resources, such as Amazon EC2 instances.</p>"
->>>>>>> 45247285
   },
   "shapes": {
     "ActionOnFailure": {
@@ -97,11 +82,7 @@
     "AdjustmentType": {
       "base": null,
       "refs": {
-<<<<<<< HEAD
-        "SimpleScalingPolicyConfiguration$AdjustmentType": "<p>The way in which EC2 instances are added (if <code>ScalingAdjustment</code> is a positive number) or terminated (if <code>ScalingAdjustment</code> is a negative number) each time the scaling activity is triggered. <code>CHANGE_IN_CAPACITY</code> is the default. <code>CHANGE_IN_CAPACITY</code> indicates that the EC2 instance count increments or decrements by <code>ScalingAdjustment</code>, which should be expressed as an integer. <code>PERCENT_CHANGE_IN_CAPACITY</code> indicates the instance count increments or decrements by the percentage specified by <code>ScalingAdjustment</code>, which should be expressed as a decimal, for example, 0.20 indicates an increase in 20% increments of cluster capacity. <code>EXACT_CAPACITY</code> indicates the scaling activity results in an instance group with the number of EC2 instances specified by <code>ScalingAdjustment</code>, which should be expressed as a positive integer.</p>"
-=======
         "SimpleScalingPolicyConfiguration$AdjustmentType": "<p>The way in which EC2 instances are added (if <code>ScalingAdjustment</code> is a positive number) or terminated (if <code>ScalingAdjustment</code> is a negative number) each time the scaling activity is triggered. <code>CHANGE_IN_CAPACITY</code> is the default. <code>CHANGE_IN_CAPACITY</code> indicates that the EC2 instance count increments or decrements by <code>ScalingAdjustment</code>, which should be expressed as an integer. <code>PERCENT_CHANGE_IN_CAPACITY</code> indicates the instance count increments or decrements by the percentage specified by <code>ScalingAdjustment</code>, which should be expressed as a decimal. For example, 0.20 indicates an increase in 20% increments of cluster capacity. <code>EXACT_CAPACITY</code> indicates the scaling activity results in an instance group with the number of EC2 instances specified by <code>ScalingAdjustment</code>, which should be expressed as a positive integer.</p>"
->>>>>>> 45247285
       }
     },
     "Application": {
@@ -134,11 +115,7 @@
     "AutoScalingPolicyState": {
       "base": null,
       "refs": {
-<<<<<<< HEAD
-        "AutoScalingPolicyStatus$State": "<p></p>"
-=======
         "AutoScalingPolicyStatus$State": "<p>Indicates the status of the automatic scaling policy.</p>"
->>>>>>> 45247285
       }
     },
     "AutoScalingPolicyStateChangeReason": {
@@ -150,11 +127,7 @@
     "AutoScalingPolicyStateChangeReasonCode": {
       "base": null,
       "refs": {
-<<<<<<< HEAD
-        "AutoScalingPolicyStateChangeReason$Code": "<p>The code indicating the reason for the change in status.<code>USER_REQUEST</code> indicates that the scaling policy status was changed by a user. <code>PROVISION_FAILURE</code> indicates that the status change was because the policy failed to provision. <code>CLEANUP_FAILURE</code> indicates something unclean happened.--&gt;</p>"
-=======
         "AutoScalingPolicyStateChangeReason$Code": "<p>The code indicating the reason for the change in status.<code>USER_REQUEST</code> indicates that the scaling policy status was changed by a user. <code>PROVISION_FAILURE</code> indicates that the status change was because the policy failed to provision. <code>CLEANUP_FAILURE</code> indicates an error.</p>"
->>>>>>> 45247285
       }
     },
     "AutoScalingPolicyStatus": {
@@ -183,12 +156,8 @@
       "base": null,
       "refs": {
         "EbsConfiguration$EbsOptimized": "<p>Indicates whether an Amazon EBS volume is EBS-optimized.</p>",
-<<<<<<< HEAD
-        "InstanceGroup$EbsOptimized": "<p>If the instance group is EBS-optimized. An Amazon EBS-optimized instance uses an optimized configuration stack and provides additional, dedicated capacity for Amazon EBS I/O.</p>"
-=======
         "InstanceGroup$EbsOptimized": "<p>If the instance group is EBS-optimized. An Amazon EBS-optimized instance uses an optimized configuration stack and provides additional, dedicated capacity for Amazon EBS I/O.</p>",
         "InstanceTypeSpecification$EbsOptimized": "<p>Evaluates to <code>TRUE</code> when the specified <code>InstanceType</code> is EBS-optimized.</p>"
->>>>>>> 45247285
       }
     },
     "BootstrapActionConfig": {
@@ -217,11 +186,7 @@
       }
     },
     "CancelStepsInfo": {
-<<<<<<< HEAD
-      "base": null,
-=======
       "base": "<p>Specification of the status of a CancelSteps request. Available only in Amazon EMR version 4.8.0 and later, excluding version 5.0.0.</p>",
->>>>>>> 45247285
       "refs": {
         "CancelStepsInfoList$member": null
       }
@@ -245,11 +210,7 @@
     "CancelStepsRequestStatus": {
       "base": null,
       "refs": {
-<<<<<<< HEAD
-        "CancelStepsInfo$Status": null
-=======
         "CancelStepsInfo$Status": "<p>The status of a CancelSteps Request. The value may be SUBMITTED or FAILED.</p>"
->>>>>>> 45247285
       }
     },
     "CloudWatchAlarmDefinition": {
@@ -272,17 +233,11 @@
         "DescribeClusterInput$ClusterId": "<p>The identifier of the cluster to describe.</p>",
         "DescribeStepInput$ClusterId": "<p>The identifier of the cluster with steps to describe.</p>",
         "ListBootstrapActionsInput$ClusterId": "<p>The cluster identifier for the bootstrap actions to list.</p>",
-<<<<<<< HEAD
-        "ListInstanceGroupsInput$ClusterId": "<p>The identifier of the cluster for which to list the instance groups.</p>",
-        "ListInstancesInput$ClusterId": "<p>The identifier of the cluster for which to list the instances.</p>",
-        "ListStepsInput$ClusterId": "<p>The identifier of the cluster for which to list the steps.</p>",
-=======
         "ListInstanceFleetsInput$ClusterId": "<p>The unique identifier of the cluster.</p>",
         "ListInstanceGroupsInput$ClusterId": "<p>The identifier of the cluster for which to list the instance groups.</p>",
         "ListInstancesInput$ClusterId": "<p>The identifier of the cluster for which to list the instances.</p>",
         "ListStepsInput$ClusterId": "<p>The identifier of the cluster for which to list the steps.</p>",
         "ModifyInstanceFleetInput$ClusterId": "<p>The unique identifier of the cluster.</p>",
->>>>>>> 45247285
         "ModifyInstanceGroupsInput$ClusterId": "<p>The ID of the cluster to which the instance group belongs.</p>",
         "PutAutoScalingPolicyInput$ClusterId": "<p>Specifies the ID of a cluster. The instance group to which the automatic scaling policy is applied is within this cluster.</p>",
         "PutAutoScalingPolicyOutput$ClusterId": "<p>Specifies the ID of a cluster. The instance group to which the automatic scaling policy is applied is within this cluster.</p>",
@@ -514,12 +469,8 @@
     "EbsConfiguration": {
       "base": "<p>The Amazon EBS configuration of a cluster instance.</p>",
       "refs": {
-<<<<<<< HEAD
-        "InstanceGroupConfig$EbsConfiguration": "<p>EBS configurations that will be attached to each EC2 instance in the instance group.</p>"
-=======
         "InstanceGroupConfig$EbsConfiguration": "<p>EBS configurations that will be attached to each EC2 instance in the instance group.</p>",
         "InstanceTypeConfig$EbsConfiguration": "<p>The configuration of Amazon Elastic Block Storage (EBS) attached to each instance as defined by <code>InstanceType</code>. </p>"
->>>>>>> 45247285
       }
     },
     "EbsVolume": {
@@ -686,11 +637,7 @@
       "base": null,
       "refs": {
         "AddInstanceGroupsInput$InstanceGroups": "<p>Instance groups to add.</p>",
-<<<<<<< HEAD
-        "JobFlowInstancesConfig$InstanceGroups": "<p>Configuration for the job flow's instance groups.</p>"
-=======
         "JobFlowInstancesConfig$InstanceGroups": "<p>Configuration for the instance groups in a cluster.</p>"
->>>>>>> 45247285
       }
     },
     "InstanceGroupDetail": {
@@ -855,11 +802,8 @@
         "InstanceGroup$InstanceType": "<p>The EC2 instance type for all instances in the instance group.</p>",
         "InstanceGroupConfig$InstanceType": "<p>The EC2 instance type for all instances in the instance group.</p>",
         "InstanceGroupDetail$InstanceType": "<p>EC2 instance type.</p>",
-<<<<<<< HEAD
-=======
         "InstanceTypeConfig$InstanceType": "<p>An EC2 instance type, such as <code>m3.xlarge</code>. </p>",
         "InstanceTypeSpecification$InstanceType": "<p>The EC2 instance type, for example <code>m3.xlarge</code>.</p>",
->>>>>>> 45247285
         "JobFlowInstancesConfig$MasterInstanceType": "<p>The EC2 instance type of the master node.</p>",
         "JobFlowInstancesConfig$SlaveInstanceType": "<p>The EC2 instance type of the slave nodes.</p>",
         "JobFlowInstancesDetail$MasterInstanceType": "<p>The Amazon EC2 master node instance type.</p>",
@@ -895,13 +839,8 @@
       "refs": {
         "CloudWatchAlarmDefinition$EvaluationPeriods": "<p>The number of periods, expressed in seconds using <code>Period</code>, during which the alarm condition must exist before the alarm triggers automatic scaling activity. The default value is <code>1</code>.</p>",
         "CloudWatchAlarmDefinition$Period": "<p>The period, in seconds, over which the statistic is applied. EMR CloudWatch metrics are emitted every five minutes (300 seconds), so if an EMR CloudWatch metric is specified, specify <code>300</code>.</p>",
-<<<<<<< HEAD
-        "Cluster$NormalizedInstanceHours": "<p>An approximation of the cost of the job flow, represented in m1.small/hours. This value is incremented one time for every hour an m1.small instance runs. Larger instances are weighted more, so an EC2 instance that is roughly four times more expensive would result in the normalized instance hours being incremented by four. This result is only an approximation and does not reflect the actual billing rate.</p>",
-        "ClusterSummary$NormalizedInstanceHours": "<p>An approximation of the cost of the job flow, represented in m1.small/hours. This value is incremented one time for every hour an m1.small instance runs. Larger instances are weighted more, so an EC2 instance that is roughly four times more expensive would result in the normalized instance hours being incremented by four. This result is only an approximation and does not reflect the actual billing rate.</p>",
-=======
         "Cluster$NormalizedInstanceHours": "<p>An approximation of the cost of the cluster, represented in m1.small/hours. This value is incremented one time for every hour an m1.small instance runs. Larger instances are weighted more, so an EC2 instance that is roughly four times more expensive would result in the normalized instance hours being incremented by four. This result is only an approximation and does not reflect the actual billing rate.</p>",
         "ClusterSummary$NormalizedInstanceHours": "<p>An approximation of the cost of the cluster, represented in m1.small/hours. This value is incremented one time for every hour an m1.small instance runs. Larger instances are weighted more, so an EC2 instance that is roughly four times more expensive would result in the normalized instance hours being incremented by four. This result is only an approximation and does not reflect the actual billing rate.</p>",
->>>>>>> 45247285
         "EbsBlockDeviceConfig$VolumesPerInstance": "<p>Number of EBS volumes with a specific volume configuration that will be associated with every instance in the instance group</p>",
         "InstanceGroup$RequestedInstanceCount": "<p>The target number of instances for the instance group.</p>",
         "InstanceGroup$RunningInstanceCount": "<p>The number of instances currently running in this instance group.</p>",
@@ -910,15 +849,9 @@
         "InstanceGroupDetail$InstanceRunningCount": "<p>Actual count of running instances.</p>",
         "InstanceGroupModifyConfig$InstanceCount": "<p>Target size for the instance group.</p>",
         "InstanceResizePolicy$InstanceTerminationTimeout": "<p>Decommissioning timeout override for the specific list of instances to be terminated.</p>",
-<<<<<<< HEAD
-        "JobFlowInstancesConfig$InstanceCount": "<p>The number of EC2 instances used to execute the job flow.</p>",
-        "JobFlowInstancesDetail$InstanceCount": "<p>The number of Amazon EC2 instances in the cluster. If the value is 1, the same instance serves as both the master and slave node. If the value is greater than 1, one instance is the master node and all others are slave nodes.</p>",
-        "JobFlowInstancesDetail$NormalizedInstanceHours": "<p>An approximation of the cost of the job flow, represented in m1.small/hours. This value is incremented one time for every hour that an m1.small runs. Larger instances are weighted more, so an Amazon EC2 instance that is roughly four times more expensive would result in the normalized instance hours being incremented by four. This result is only an approximation and does not reflect the actual billing rate.</p>",
-=======
         "JobFlowInstancesConfig$InstanceCount": "<p>The number of EC2 instances in the cluster.</p>",
         "JobFlowInstancesDetail$InstanceCount": "<p>The number of Amazon EC2 instances in the cluster. If the value is 1, the same instance serves as both the master and slave node. If the value is greater than 1, one instance is the master node and all others are slave nodes.</p>",
         "JobFlowInstancesDetail$NormalizedInstanceHours": "<p>An approximation of the cost of the cluster, represented in m1.small/hours. This value is incremented one time for every hour that an m1.small runs. Larger instances are weighted more, so an Amazon EC2 instance that is roughly four times more expensive would result in the normalized instance hours being incremented by four. This result is only an approximation and does not reflect the actual billing rate.</p>",
->>>>>>> 45247285
         "ScalingConstraints$MinCapacity": "<p>The lower boundary of EC2 instances in an instance group below which scaling activities are not allowed to shrink. Scale-in activities will not terminate instances below this boundary.</p>",
         "ScalingConstraints$MaxCapacity": "<p>The upper boundary of EC2 instances in an instance group beyond which scaling activities are not allowed to grow. Scale-out activities will not add instances beyond this boundary.</p>",
         "ShrinkPolicy$DecommissionTimeout": "<p>The desired timeout for decommissioning an instance. Overrides the default YARN decommissioning timeout.</p>",
@@ -1098,11 +1031,7 @@
       }
     },
     "MetricDimension": {
-<<<<<<< HEAD
-      "base": "<p>A CloudWatch dimension, which is specified using a <code>Key</code> (known as a <code>Name</code> in CloudWatch), Value pair. By default, Amazon EMR uses one dimension whose <code>Key</code> is <code>JobFlowID</code> and <code>Value</code> is a variable representing the cluster ID, which is <code>${emr:cluster_id}</code>. This enables the rule to bootstrap when the cluster ID becomes available, and also enables a single automatic scaling policy to be reused for multiple clusters and instance groups.</p>",
-=======
       "base": "<p>A CloudWatch dimension, which is specified using a <code>Key</code> (known as a <code>Name</code> in CloudWatch), <code>Value</code> pair. By default, Amazon EMR uses one dimension whose <code>Key</code> is <code>JobFlowID</code> and <code>Value</code> is a variable representing the cluster ID, which is <code>${emr.clusterId}</code>. This enables the rule to bootstrap when the cluster ID becomes available.</p>",
->>>>>>> 45247285
       "refs": {
         "MetricDimensionList$member": null
       }
@@ -1111,14 +1040,11 @@
       "base": null,
       "refs": {
         "CloudWatchAlarmDefinition$Dimensions": "<p>A CloudWatch metric dimension.</p>"
-<<<<<<< HEAD
-=======
       }
     },
     "ModifyInstanceFleetInput": {
       "base": null,
       "refs": {
->>>>>>> 45247285
       }
     },
     "ModifyInstanceGroupsInput": {
@@ -1140,12 +1066,6 @@
         "InstanceTypeSpecification$BidPriceAsPercentageOfOnDemandPrice": "<p>The bid price, as a percentage of On-Demand price, for each EC2 Spot instance as defined by <code>InstanceType</code>. Expressed as a number (for example, 20 specifies 20%).</p>"
       }
     },
-    "NonNegativeDouble": {
-      "base": null,
-      "refs": {
-        "CloudWatchAlarmDefinition$Threshold": "<p>The value against which the specified statistic is compared.</p>"
-      }
-    },
     "PlacementType": {
       "base": "<p>The Amazon EC2 Availability Zone configuration of the cluster (job flow).</p>",
       "refs": {
@@ -1173,26 +1093,6 @@
       "refs": {
       }
     },
-    "PutAutoScalingPolicyInput": {
-      "base": null,
-      "refs": {
-      }
-    },
-    "PutAutoScalingPolicyOutput": {
-      "base": null,
-      "refs": {
-      }
-    },
-    "RemoveAutoScalingPolicyInput": {
-      "base": null,
-      "refs": {
-      }
-    },
-    "RemoveAutoScalingPolicyOutput": {
-      "base": null,
-      "refs": {
-      }
-    },
     "RemoveTagsInput": {
       "base": "<p>This input identifies a cluster and a list of tags to remove.</p>",
       "refs": {
@@ -1221,7 +1121,6 @@
       }
     },
     "ScaleDownBehavior": {
-<<<<<<< HEAD
       "base": null,
       "refs": {
         "Cluster$ScaleDownBehavior": "<p>The way that individual Amazon EC2 instances terminate when an automatic scale-in activity occurs or an instance group is resized. <code>TERMINATE_AT_INSTANCE_HOUR</code> indicates that Amazon EMR terminates nodes at the instance-hour boundary, regardless of when the request to terminate the instance was submitted. This option is only available with Amazon EMR 5.1.0 and later and is the default for clusters created using that version. <code>TERMINATE_AT_TASK_COMPLETION</code> indicates that Amazon EMR blacklists and drains tasks from nodes before terminating the Amazon EC2 instances, regardless of the instance-hour boundary. With either behavior, Amazon EMR removes the least active nodes first and blocks instance termination if it could lead to HDFS corruption. <code>TERMINATE_AT_TASK_COMPLETION</code> is available only in Amazon EMR version 4.1.0 and later, and is the default for versions of Amazon EMR earlier than 5.1.0.</p>",
@@ -1251,37 +1150,6 @@
     "ScalingRuleList": {
       "base": null,
       "refs": {
-=======
-      "base": null,
-      "refs": {
-        "Cluster$ScaleDownBehavior": "<p>The way that individual Amazon EC2 instances terminate when an automatic scale-in activity occurs or an instance group is resized. <code>TERMINATE_AT_INSTANCE_HOUR</code> indicates that Amazon EMR terminates nodes at the instance-hour boundary, regardless of when the request to terminate the instance was submitted. This option is only available with Amazon EMR 5.1.0 and later and is the default for clusters created using that version. <code>TERMINATE_AT_TASK_COMPLETION</code> indicates that Amazon EMR blacklists and drains tasks from nodes before terminating the Amazon EC2 instances, regardless of the instance-hour boundary. With either behavior, Amazon EMR removes the least active nodes first and blocks instance termination if it could lead to HDFS corruption. <code>TERMINATE_AT_TASK_COMPLETION</code> is available only in Amazon EMR version 4.1.0 and later, and is the default for versions of Amazon EMR earlier than 5.1.0.</p>",
-        "JobFlowDetail$ScaleDownBehavior": "<p>The way that individual Amazon EC2 instances terminate when an automatic scale-in activity occurs or an instance group is resized. <code>TERMINATE_AT_INSTANCE_HOUR</code> indicates that Amazon EMR terminates nodes at the instance-hour boundary, regardless of when the request to terminate the instance was submitted. This option is only available with Amazon EMR 5.1.0 and later and is the default for clusters created using that version. <code>TERMINATE_AT_TASK_COMPLETION</code> indicates that Amazon EMR blacklists and drains tasks from nodes before terminating the Amazon EC2 instances, regardless of the instance-hour boundary. With either behavior, Amazon EMR removes the least active nodes first and blocks instance termination if it could lead to HDFS corruption. <code>TERMINATE_AT_TASK_COMPLETION</code> available only in Amazon EMR version 4.1.0 and later, and is the default for versions of Amazon EMR earlier than 5.1.0.</p>",
-        "RunJobFlowInput$ScaleDownBehavior": "<p>Specifies the way that individual Amazon EC2 instances terminate when an automatic scale-in activity occurs or an instance group is resized. <code>TERMINATE_AT_INSTANCE_HOUR</code> indicates that Amazon EMR terminates nodes at the instance-hour boundary, regardless of when the request to terminate the instance was submitted. This option is only available with Amazon EMR 5.1.0 and later and is the default for clusters created using that version. <code>TERMINATE_AT_TASK_COMPLETION</code> indicates that Amazon EMR blacklists and drains tasks from nodes before terminating the Amazon EC2 instances, regardless of the instance-hour boundary. With either behavior, Amazon EMR removes the least active nodes first and blocks instance termination if it could lead to HDFS corruption. <code>TERMINATE_AT_TASK_COMPLETION</code> available only in Amazon EMR version 4.1.0 and later, and is the default for versions of Amazon EMR earlier than 5.1.0.</p>"
-      }
-    },
-    "ScalingAction": {
-      "base": "<p>The type of adjustment the automatic scaling activity makes when triggered, and the periodicity of the adjustment.</p>",
-      "refs": {
-        "ScalingRule$Action": "<p>The conditions that trigger an automatic scaling activity.</p>"
-      }
-    },
-    "ScalingConstraints": {
-      "base": "<p>The upper and lower EC2 instance limits for an automatic scaling policy. Automatic scaling activities triggered by automatic scaling rules will not cause an instance group to grow above or below these limits.</p>",
-      "refs": {
-        "AutoScalingPolicy$Constraints": "<p>The upper and lower EC2 instance limits for an automatic scaling policy. Automatic scaling activity will not cause an instance group to grow above or below these limits.</p>",
-        "AutoScalingPolicyDescription$Constraints": "<p>The upper and lower EC2 instance limits for an automatic scaling policy. Automatic scaling activity will not cause an instance group to grow above or below these limits.</p>"
-      }
-    },
-    "ScalingRule": {
-      "base": "<p>A scale-in or scale-out rule that defines scaling activity, including the CloudWatch metric alarm that triggers activity, how EC2 instances are added or removed, and the periodicity of adjustments. The automatic scaling policy for an instance group can comprise one or more automatic scaling rules.</p>",
-      "refs": {
-        "ScalingRuleList$member": null
-      }
-    },
-    "ScalingRuleList": {
-      "base": null,
-      "refs": {
->>>>>>> 45247285
         "AutoScalingPolicy$Rules": "<p>The scale-in and scale-out rules that comprise the automatic scaling policy.</p>",
         "AutoScalingPolicyDescription$Rules": "<p>The scale-in and scale-out rules that comprise the automatic scaling policy.</p>"
       }
@@ -1340,8 +1208,6 @@
         "ScalingAction$SimpleScalingPolicyConfiguration": "<p>The type of adjustment the automatic scaling activity makes when triggered, and the periodicity of the adjustment.</p>"
       }
     },
-<<<<<<< HEAD
-=======
     "SpotProvisioningSpecification": {
       "base": "<p>The launch specification for Spot instances in the instance fleet, which determines the defined duration and provisioning timeout behavior.</p> <note> <p>The instance fleet configuration is available only in Amazon EMR versions 4.8.0 and later, excluding 5.0.x versions.</p> </note>",
       "refs": {
@@ -1354,7 +1220,6 @@
         "SpotProvisioningSpecification$TimeoutAction": "<p>The action to take when <code>TargetSpotCapacity</code> has not been fulfilled when the <code>TimeoutDurationMinutes</code> has expired. Spot instances are not uprovisioned within the Spot provisioining timeout. Valid values are <code>TERMINATE_CLUSTER</code> and <code>SWITCH_TO_ON_DEMAND</code> to fulfill the remaining capacity.</p>"
       }
     },
->>>>>>> 45247285
     "Statistic": {
       "base": null,
       "refs": {
@@ -1408,11 +1273,7 @@
     "StepId": {
       "base": null,
       "refs": {
-<<<<<<< HEAD
-        "CancelStepsInfo$StepId": null,
-=======
         "CancelStepsInfo$StepId": "<p>The encrypted StepId of a step.</p>",
->>>>>>> 45247285
         "DescribeStepInput$StepId": "<p>The identifier of the step to describe.</p>",
         "Step$Id": "<p>The identifier of the cluster step.</p>",
         "StepSummary$Id": "<p>The identifier of the cluster step.</p>"
@@ -1481,11 +1342,7 @@
         "Application$Name": "<p>The name of the application.</p>",
         "Application$Version": "<p>The version of the application.</p>",
         "AutoScalingPolicyStateChangeReason$Message": "<p>A friendly, more verbose message that accompanies an automatic scaling policy state change.</p>",
-<<<<<<< HEAD
-        "CancelStepsInfo$Reason": null,
-=======
         "CancelStepsInfo$Reason": "<p>The reason for the failure if the CancelSteps request fails.</p>",
->>>>>>> 45247285
         "CloudWatchAlarmDefinition$MetricName": "<p>The name of the CloudWatch metric that is watched to determine an alarm condition.</p>",
         "CloudWatchAlarmDefinition$Namespace": "<p>The namespace for the CloudWatch metric. The default is <code>AWS/ElasticMapReduce</code>.</p>",
         "Cluster$Name": "<p>The name of the cluster.</p>",
@@ -1571,11 +1428,7 @@
       "base": null,
       "refs": {
         "JobFlowDetail$SupportedProducts": "<p>A list of strings set by third party software when the job flow is launched. If you are not using third party software to manage the job flow this value is empty.</p>",
-<<<<<<< HEAD
-        "RunJobFlowInput$SupportedProducts": "<note> <p>For Amazon EMR releases 3.x and 2.x. For Amazon EMR releases 4.x and greater, use Applications.</p> </note> <p>A list of strings that indicates third-party software to use with the job flow. For more information, see <a href=\"http://docs.aws.amazon.com/ElasticMapReduce/latest/DeveloperGuide/emr-supported-products.html\">Use Third Party Applications with Amazon EMR</a>. Currently supported values are:</p> <ul> <li> <p>\"mapr-m3\" - launch the job flow using MapR M3 Edition.</p> </li> <li> <p>\"mapr-m5\" - launch the job flow using MapR M5 Edition.</p> </li> </ul>"
-=======
         "RunJobFlowInput$SupportedProducts": "<note> <p>For Amazon EMR releases 3.x and 2.x. For Amazon EMR releases 4.x and greater, use Applications.</p> </note> <p>A list of strings that indicates third-party software to use. For more information, see <a href=\"http://docs.aws.amazon.com/ElasticMapReduce/latest/DeveloperGuide/emr-supported-products.html\">Use Third Party Applications with Amazon EMR</a>. Currently supported values are:</p> <ul> <li> <p>\"mapr-m3\" - launch the job flow using MapR M3 Edition.</p> </li> <li> <p>\"mapr-m5\" - launch the job flow using MapR M5 Edition.</p> </li> </ul>"
->>>>>>> 45247285
       }
     },
     "Tag": {
@@ -1605,11 +1458,6 @@
     },
     "VolumeSpecification": {
       "base": "<p>EBS volume specifications such as volume type, IOPS, and size (GiB) that will be requested for the EBS volume attached to an EC2 instance in the cluster.</p>",
-<<<<<<< HEAD
-      "refs": {
-        "EbsBlockDevice$VolumeSpecification": "<p>EBS volume specifications such as volume type, IOPS, and size (GiB) that will be requested for the EBS volume attached to an EC2 instance in the cluster.</p>",
-        "EbsBlockDeviceConfig$VolumeSpecification": "<p>EBS volume specifications such as volume type, IOPS, and size (GiB) that will be requested for the EBS volume attached to an EC2 instance in the cluster.</p>"
-=======
       "refs": {
         "EbsBlockDevice$VolumeSpecification": "<p>EBS volume specifications such as volume type, IOPS, and size (GiB) that will be requested for the EBS volume attached to an EC2 instance in the cluster.</p>",
         "EbsBlockDeviceConfig$VolumeSpecification": "<p>EBS volume specifications such as volume type, IOPS, and size (GiB) that will be requested for the EBS volume attached to an EC2 instance in the cluster.</p>"
@@ -1630,7 +1478,6 @@
         "InstanceTypeSpecification$WeightedCapacity": "<p>The number of units that a provisioned instance of this type provides toward fulfilling the target capacities defined in <a>InstanceFleetConfig</a>. Capacity values represent performance characteristics such as vCPUs, memory, or I/O. If not specified, the default value is 1.</p>",
         "SpotProvisioningSpecification$TimeoutDurationMinutes": "<p>The spot provisioning timeout period in minutes. If Spot instances are not provisioned within this time period, the <code>TimeOutAction</code> is taken. Minimum value is 5 and maximum value is 1440. The timeout applies only during initial provisioning, when the cluster is first created.</p>",
         "SpotProvisioningSpecification$BlockDurationMinutes": "<p>The defined duration for Spot instances (also known as Spot blocks) in minutes. When specified, the Spot instance does not terminate before the defined duration expires, and defined duration pricing for Spot instances applies. Valid values are 60, 120, 180, 240, 300, or 360. The duration period starts as soon as a Spot instance receives its instance ID. At the end of the duration, Amazon EC2 marks the Spot instance for termination and provides a Spot instance termination notice, which gives the instance a two-minute warning before it terminates. </p>"
->>>>>>> 45247285
       }
     },
     "XmlString": {
@@ -1675,11 +1522,7 @@
         "HadoopJarStepConfig$Args": "<p>A list of command line arguments passed to the JAR file's main function when executed.</p>",
         "ListStepsInput$StepIds": "<p>The filter to limit the step list based on the identifier of the steps.</p>",
         "ScriptBootstrapActionConfig$Args": "<p>A list of command line arguments to pass to the bootstrap action script.</p>",
-<<<<<<< HEAD
-        "SetTerminationProtectionInput$JobFlowIds": "<p> A list of strings that uniquely identify the job flows to protect. This identifier is returned by <a>RunJobFlow</a> and can also be obtained from <a>DescribeJobFlows</a> . </p>",
-=======
         "SetTerminationProtectionInput$JobFlowIds": "<p> A list of strings that uniquely identify the clusters to protect. This identifier is returned by <a>RunJobFlow</a> and can also be obtained from <a>DescribeJobFlows</a> . </p>",
->>>>>>> 45247285
         "SetVisibleToAllUsersInput$JobFlowIds": "<p>Identifiers of the job flows to receive the new visibility setting.</p>",
         "SupportedProductConfig$Args": "<p>The list of user-supplied arguments.</p>",
         "TerminateJobFlowsInput$JobFlowIds": "<p>A list of job flows to be shutdown.</p>"
@@ -1695,11 +1538,8 @@
         "AddJobFlowStepsInput$JobFlowId": "<p>A string that uniquely identifies the job flow. This identifier is returned by <a>RunJobFlow</a> and can also be obtained from <a>ListClusters</a>. </p>",
         "BootstrapActionConfig$Name": "<p>The name of the bootstrap action.</p>",
         "CancelStepsInput$ClusterId": "<p>The <code>ClusterID</code> for which specified steps will be canceled. Use <a>RunJobFlow</a> and <a>ListClusters</a> to get ClusterIDs. </p>",
-<<<<<<< HEAD
-=======
         "InstanceFleet$Name": "<p>A friendly name for the instance fleet.</p>",
         "InstanceFleetConfig$Name": "<p>The friendly name of the instance fleet.</p>",
->>>>>>> 45247285
         "InstanceGroupConfig$Name": "<p>Friendly name given to the instance group.</p>",
         "InstanceGroupConfig$BidPrice": "<p>Bid price for each EC2 instance in the instance group when launching nodes as Spot Instances, expressed in USD.</p>",
         "InstanceGroupDetail$InstanceGroupId": "<p>Unique identifier for the instance group.</p>",
@@ -1713,13 +1553,8 @@
         "JobFlowDetail$Name": "<p>The name of the job flow.</p>",
         "JobFlowDetail$AmiVersion": "<p>The version of the AMI used to initialize Amazon EC2 instances in the job flow. For a list of AMI versions currently supported by Amazon EMR, see <a href=\"http://docs.aws.amazon.com/ElasticMapReduce/latest/DeveloperGuide/EnvironmentConfig_AMIVersion.html#ami-versions-supported\">AMI Versions Supported in EMR</a> in the <i>Amazon EMR Developer Guide.</i> </p>",
         "JobFlowInstancesConfig$Ec2KeyName": "<p>The name of the EC2 key pair that can be used to ssh to the master node as the user called \"hadoop.\"</p>",
-<<<<<<< HEAD
-        "JobFlowInstancesConfig$HadoopVersion": "<p>The Hadoop version for the job flow. Valid inputs are \"0.18\" (deprecated), \"0.20\" (deprecated), \"0.20.205\" (deprecated), \"1.0.3\", \"2.2.0\", or \"2.4.0\". If you do not set this value, the default of 0.18 is used, unless the AmiVersion parameter is set in the RunJobFlow call, in which case the default version of Hadoop for that AMI version is used.</p>",
-        "JobFlowInstancesConfig$Ec2SubnetId": "<p>To launch the job flow in Amazon Virtual Private Cloud (Amazon VPC), set this parameter to the identifier of the Amazon VPC subnet where you want the job flow to launch. If you do not specify this value, the job flow is launched in the normal Amazon Web Services cloud, outside of an Amazon VPC.</p> <p>Amazon VPC currently does not support cluster compute quadruple extra large (cc1.4xlarge) instances. Thus you cannot specify the cc1.4xlarge instance type for nodes of a job flow launched in a Amazon VPC.</p>",
-=======
         "JobFlowInstancesConfig$HadoopVersion": "<p>The Hadoop version for the cluster. Valid inputs are \"0.18\" (deprecated), \"0.20\" (deprecated), \"0.20.205\" (deprecated), \"1.0.3\", \"2.2.0\", or \"2.4.0\". If you do not set this value, the default of 0.18 is used, unless the AmiVersion parameter is set in the RunJobFlow call, in which case the default version of Hadoop for that AMI version is used.</p>",
         "JobFlowInstancesConfig$Ec2SubnetId": "<p>Applies to clusters that use the uniform instance group configuration. To launch the cluster in Amazon Virtual Private Cloud (Amazon VPC), set this parameter to the identifier of the Amazon VPC subnet where you want the cluster to launch. If you do not specify this value, the cluster launches in the normal Amazon Web Services cloud, outside of an Amazon VPC, if the account launching the cluster supports EC2 Classic networks in the region where the cluster launches.</p> <p>Amazon VPC currently does not support cluster compute quadruple extra large (cc1.4xlarge) instances. Thus you cannot specify the cc1.4xlarge instance type for clusters launched in an Amazon VPC.</p>",
->>>>>>> 45247285
         "JobFlowInstancesConfig$EmrManagedMasterSecurityGroup": "<p>The identifier of the Amazon EC2 security group for the master node.</p>",
         "JobFlowInstancesConfig$EmrManagedSlaveSecurityGroup": "<p>The identifier of the Amazon EC2 security group for the slave nodes.</p>",
         "JobFlowInstancesConfig$ServiceAccessSecurityGroup": "<p>The identifier of the Amazon EC2 security group for the Amazon EMR service to access clusters in VPC private subnets.</p>",
