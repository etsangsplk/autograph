--- conflicted
+++ resolved
@@ -45,17 +45,12 @@
 	protocol.RandReader = &awstesting.ZeroReader{}
 }
 
-<<<<<<< HEAD
-// The service client's operations are safe to be used concurrently.
-// It is not safe to mutate any of the client's properties though.
-=======
 // InputService1ProtocolTest provides the API operation methods for making requests to
 // . See this package's package overview docs
 // for details on the service.
 //
 // InputService1ProtocolTest methods are safe to use concurrently. It is not safe to
 // modify mutate any of the struct's properties though.
->>>>>>> 45247285
 type InputService1ProtocolTest struct {
 	*client.Client
 }
@@ -199,17 +194,12 @@
 	_ struct{} `type:"structure"`
 }
 
-<<<<<<< HEAD
-// The service client's operations are safe to be used concurrently.
-// It is not safe to mutate any of the client's properties though.
-=======
 // InputService2ProtocolTest provides the API operation methods for making requests to
 // . See this package's package overview docs
 // for details on the service.
 //
 // InputService2ProtocolTest methods are safe to use concurrently. It is not safe to
 // modify mutate any of the struct's properties though.
->>>>>>> 45247285
 type InputService2ProtocolTest struct {
 	*client.Client
 }
@@ -352,17 +342,12 @@
 	_ struct{} `type:"structure"`
 }
 
-<<<<<<< HEAD
-// The service client's operations are safe to be used concurrently.
-// It is not safe to mutate any of the client's properties though.
-=======
 // InputService3ProtocolTest provides the API operation methods for making requests to
 // . See this package's package overview docs
 // for details on the service.
 //
 // InputService3ProtocolTest methods are safe to use concurrently. It is not safe to
 // modify mutate any of the struct's properties though.
->>>>>>> 45247285
 type InputService3ProtocolTest struct {
 	*client.Client
 }
@@ -443,11 +428,7 @@
 //    if err == nil { // resp is now filled
 //        fmt.Println(resp)
 //    }
-<<<<<<< HEAD
-func (c *InputService3ProtocolTest) InputService3TestCaseOperation1Request(input *InputService3TestShapeInputShape) (req *request.Request, output *InputService3TestShapeInputService3TestCaseOperation1Output) {
-=======
 func (c *InputService3ProtocolTest) InputService3TestCaseOperation1Request(input *InputService3TestShapeInputService3TestCaseOperation2Input) (req *request.Request, output *InputService3TestShapeInputService3TestCaseOperation1Output) {
->>>>>>> 45247285
 	op := &request.Operation{
 		Name:     opInputService3TestCaseOperation1,
 		HTTPPath: "/",
@@ -518,11 +499,7 @@
 //    if err == nil { // resp is now filled
 //        fmt.Println(resp)
 //    }
-<<<<<<< HEAD
-func (c *InputService3ProtocolTest) InputService3TestCaseOperation2Request(input *InputService3TestShapeInputShape) (req *request.Request, output *InputService3TestShapeInputService3TestCaseOperation2Output) {
-=======
 func (c *InputService3ProtocolTest) InputService3TestCaseOperation2Request(input *InputService3TestShapeInputService3TestCaseOperation2Input) (req *request.Request, output *InputService3TestShapeInputService3TestCaseOperation2Output) {
->>>>>>> 45247285
 	op := &request.Operation{
 		Name:     opInputService3TestCaseOperation2,
 		HTTPPath: "/",
@@ -593,10 +570,6 @@
 	return s
 }
 
-<<<<<<< HEAD
-// The service client's operations are safe to be used concurrently.
-// It is not safe to mutate any of the client's properties though.
-=======
 type InputService3TestShapeInputService3TestCaseOperation2Output struct {
 	_ struct{} `type:"structure"`
 }
@@ -607,7 +580,6 @@
 //
 // InputService4ProtocolTest methods are safe to use concurrently. It is not safe to
 // modify mutate any of the struct's properties though.
->>>>>>> 45247285
 type InputService4ProtocolTest struct {
 	*client.Client
 }
@@ -751,17 +723,12 @@
 	_ struct{} `type:"structure"`
 }
 
-<<<<<<< HEAD
-// The service client's operations are safe to be used concurrently.
-// It is not safe to mutate any of the client's properties though.
-=======
 // InputService5ProtocolTest provides the API operation methods for making requests to
 // . See this package's package overview docs
 // for details on the service.
 //
 // InputService5ProtocolTest methods are safe to use concurrently. It is not safe to
 // modify mutate any of the struct's properties though.
->>>>>>> 45247285
 type InputService5ProtocolTest struct {
 	*client.Client
 }
@@ -842,11 +809,7 @@
 //    if err == nil { // resp is now filled
 //        fmt.Println(resp)
 //    }
-<<<<<<< HEAD
-func (c *InputService5ProtocolTest) InputService5TestCaseOperation1Request(input *InputService5TestShapeInputShape) (req *request.Request, output *InputService5TestShapeInputService5TestCaseOperation1Output) {
-=======
 func (c *InputService5ProtocolTest) InputService5TestCaseOperation1Request(input *InputService5TestShapeInputService5TestCaseOperation6Input) (req *request.Request, output *InputService5TestShapeInputService5TestCaseOperation1Output) {
->>>>>>> 45247285
 	op := &request.Operation{
 		Name:     opInputService5TestCaseOperation1,
 		HTTPPath: "/",
@@ -917,11 +880,7 @@
 //    if err == nil { // resp is now filled
 //        fmt.Println(resp)
 //    }
-<<<<<<< HEAD
-func (c *InputService5ProtocolTest) InputService5TestCaseOperation2Request(input *InputService5TestShapeInputShape) (req *request.Request, output *InputService5TestShapeInputService5TestCaseOperation2Output) {
-=======
 func (c *InputService5ProtocolTest) InputService5TestCaseOperation2Request(input *InputService5TestShapeInputService5TestCaseOperation6Input) (req *request.Request, output *InputService5TestShapeInputService5TestCaseOperation2Output) {
->>>>>>> 45247285
 	op := &request.Operation{
 		Name:     opInputService5TestCaseOperation2,
 		HTTPPath: "/",
@@ -992,11 +951,7 @@
 //    if err == nil { // resp is now filled
 //        fmt.Println(resp)
 //    }
-<<<<<<< HEAD
-func (c *InputService5ProtocolTest) InputService5TestCaseOperation3Request(input *InputService5TestShapeInputShape) (req *request.Request, output *InputService5TestShapeInputService5TestCaseOperation3Output) {
-=======
 func (c *InputService5ProtocolTest) InputService5TestCaseOperation3Request(input *InputService5TestShapeInputService5TestCaseOperation6Input) (req *request.Request, output *InputService5TestShapeInputService5TestCaseOperation3Output) {
->>>>>>> 45247285
 	op := &request.Operation{
 		Name:     opInputService5TestCaseOperation3,
 		HTTPPath: "/",
@@ -1067,11 +1022,7 @@
 //    if err == nil { // resp is now filled
 //        fmt.Println(resp)
 //    }
-<<<<<<< HEAD
-func (c *InputService5ProtocolTest) InputService5TestCaseOperation4Request(input *InputService5TestShapeInputShape) (req *request.Request, output *InputService5TestShapeInputService5TestCaseOperation4Output) {
-=======
 func (c *InputService5ProtocolTest) InputService5TestCaseOperation4Request(input *InputService5TestShapeInputService5TestCaseOperation6Input) (req *request.Request, output *InputService5TestShapeInputService5TestCaseOperation4Output) {
->>>>>>> 45247285
 	op := &request.Operation{
 		Name:     opInputService5TestCaseOperation4,
 		HTTPPath: "/",
@@ -1142,11 +1093,7 @@
 //    if err == nil { // resp is now filled
 //        fmt.Println(resp)
 //    }
-<<<<<<< HEAD
-func (c *InputService5ProtocolTest) InputService5TestCaseOperation5Request(input *InputService5TestShapeInputShape) (req *request.Request, output *InputService5TestShapeInputService5TestCaseOperation5Output) {
-=======
 func (c *InputService5ProtocolTest) InputService5TestCaseOperation5Request(input *InputService5TestShapeInputService5TestCaseOperation6Input) (req *request.Request, output *InputService5TestShapeInputService5TestCaseOperation5Output) {
->>>>>>> 45247285
 	op := &request.Operation{
 		Name:     opInputService5TestCaseOperation5,
 		HTTPPath: "/",
@@ -1217,11 +1164,7 @@
 //    if err == nil { // resp is now filled
 //        fmt.Println(resp)
 //    }
-<<<<<<< HEAD
-func (c *InputService5ProtocolTest) InputService5TestCaseOperation6Request(input *InputService5TestShapeInputShape) (req *request.Request, output *InputService5TestShapeInputService5TestCaseOperation6Output) {
-=======
 func (c *InputService5ProtocolTest) InputService5TestCaseOperation6Request(input *InputService5TestShapeInputService5TestCaseOperation6Input) (req *request.Request, output *InputService5TestShapeInputService5TestCaseOperation6Output) {
->>>>>>> 45247285
 	op := &request.Operation{
 		Name:     opInputService5TestCaseOperation6,
 		HTTPPath: "/",
@@ -1339,17 +1282,12 @@
 	return s
 }
 
-<<<<<<< HEAD
-// The service client's operations are safe to be used concurrently.
-// It is not safe to mutate any of the client's properties though.
-=======
 // InputService6ProtocolTest provides the API operation methods for making requests to
 // . See this package's package overview docs
 // for details on the service.
 //
 // InputService6ProtocolTest methods are safe to use concurrently. It is not safe to
 // modify mutate any of the struct's properties though.
->>>>>>> 45247285
 type InputService6ProtocolTest struct {
 	*client.Client
 }
@@ -1493,17 +1431,12 @@
 	_ struct{} `type:"structure"`
 }
 
-<<<<<<< HEAD
-// The service client's operations are safe to be used concurrently.
-// It is not safe to mutate any of the client's properties though.
-=======
 // InputService7ProtocolTest provides the API operation methods for making requests to
 // . See this package's package overview docs
 // for details on the service.
 //
 // InputService7ProtocolTest methods are safe to use concurrently. It is not safe to
 // modify mutate any of the struct's properties though.
->>>>>>> 45247285
 type InputService7ProtocolTest struct {
 	*client.Client
 }
@@ -1582,11 +1515,7 @@
 //    if err == nil { // resp is now filled
 //        fmt.Println(resp)
 //    }
-<<<<<<< HEAD
-func (c *InputService7ProtocolTest) InputService7TestCaseOperation1Request(input *InputService7TestShapeInputShape) (req *request.Request, output *InputService7TestShapeInputService7TestCaseOperation1Output) {
-=======
 func (c *InputService7ProtocolTest) InputService7TestCaseOperation1Request(input *InputService7TestShapeInputService7TestCaseOperation2Input) (req *request.Request, output *InputService7TestShapeInputService7TestCaseOperation1Output) {
->>>>>>> 45247285
 	op := &request.Operation{
 		Name:       opInputService7TestCaseOperation1,
 		HTTPMethod: "POST",
@@ -1658,11 +1587,7 @@
 //    if err == nil { // resp is now filled
 //        fmt.Println(resp)
 //    }
-<<<<<<< HEAD
-func (c *InputService7ProtocolTest) InputService7TestCaseOperation2Request(input *InputService7TestShapeInputShape) (req *request.Request, output *InputService7TestShapeInputService7TestCaseOperation2Output) {
-=======
 func (c *InputService7ProtocolTest) InputService7TestCaseOperation2Request(input *InputService7TestShapeInputService7TestCaseOperation2Input) (req *request.Request, output *InputService7TestShapeInputService7TestCaseOperation2Output) {
->>>>>>> 45247285
 	op := &request.Operation{
 		Name:       opInputService7TestCaseOperation2,
 		HTTPMethod: "POST",
