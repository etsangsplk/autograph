// Code generated by private/model/cli/gen-api/main.go. DO NOT EDIT.

package glacier

import (
	"github.com/aws/aws-sdk-go/aws"
	"github.com/aws/aws-sdk-go/aws/client"
	"github.com/aws/aws-sdk-go/aws/client/metadata"
	"github.com/aws/aws-sdk-go/aws/request"
	"github.com/aws/aws-sdk-go/aws/signer/v4"
	"github.com/aws/aws-sdk-go/private/protocol/restjson"
)

// Glacier provides the API operation methods for making requests to
// Amazon Glacier. See this package's package overview docs
// for details on the service.
//
<<<<<<< HEAD
// Amazon Glacier is an extremely low-cost storage service that provides secure,
// durable, and easy-to-use storage for data backup and archival. With Amazon
// Glacier, customers can store their data cost effectively for months, years,
// or decades. Amazon Glacier also enables customers to offload the administrative
// burdens of operating and scaling storage to AWS, so they don't have to worry
// about capacity planning, hardware provisioning, data replication, hardware
// failure and recovery, or time-consuming hardware migrations.
//
// Amazon Glacier is a great storage choice when low storage cost is paramount,
// your data is rarely retrieved, and retrieval latency of several hours is
// acceptable. If your application requires fast or frequent access to your
// data, consider using Amazon S3. For more information, see Amazon Simple Storage
// Service (Amazon S3) (http://aws.amazon.com/s3/).
//
// You can store any kind of data in any format. There is no maximum limit on
// the total amount of data you can store in Amazon Glacier.
//
// If you are a first-time user of Amazon Glacier, we recommend that you begin
// by reading the following sections in the Amazon Glacier Developer Guide:
//
//    * What is Amazon Glacier (http://docs.aws.amazon.com/amazonglacier/latest/dev/introduction.html)
//    - This section of the Developer Guide describes the underlying data model,
//    the operations it supports, and the AWS SDKs that you can use to interact
//    with the service.
//
//    * Getting Started with Amazon Glacier (http://docs.aws.amazon.com/amazonglacier/latest/dev/amazon-glacier-getting-started.html)
//    - The Getting Started section walks you through the process of creating
//    a vault, uploading archives, creating jobs to download archives, retrieving
//    the job output, and deleting archives.
// The service client's operations are safe to be used concurrently.
// It is not safe to mutate any of the client's properties though.
=======
// Glacier methods are safe to use concurrently. It is not safe to
// modify mutate any of the struct's properties though.
>>>>>>> 45247285
type Glacier struct {
	*client.Client
}

// Used for custom client initialization logic
var initClient func(*client.Client)

// Used for custom request initialization logic
var initRequest func(*request.Request)

// Service information constants
const (
	ServiceName = "glacier"   // Service endpoint prefix API calls made to.
	EndpointsID = ServiceName // Service ID for Regions and Endpoints metadata.
)

// New creates a new instance of the Glacier client with a session.
// If additional configuration is needed for the client instance use the optional
// aws.Config parameter to add your extra config.
//
// Example:
//     // Create a Glacier client from just a session.
//     svc := glacier.New(mySession)
//
//     // Create a Glacier client with additional configuration
//     svc := glacier.New(mySession, aws.NewConfig().WithRegion("us-west-2"))
func New(p client.ConfigProvider, cfgs ...*aws.Config) *Glacier {
	c := p.ClientConfig(EndpointsID, cfgs...)
	return newClient(*c.Config, c.Handlers, c.Endpoint, c.SigningRegion, c.SigningName)
}

// newClient creates, initializes and returns a new service client instance.
func newClient(cfg aws.Config, handlers request.Handlers, endpoint, signingRegion, signingName string) *Glacier {
	svc := &Glacier{
		Client: client.New(
			cfg,
			metadata.ClientInfo{
				ServiceName:   ServiceName,
				SigningName:   signingName,
				SigningRegion: signingRegion,
				Endpoint:      endpoint,
				APIVersion:    "2012-06-01",
			},
			handlers,
		),
	}

	// Handlers
	svc.Handlers.Sign.PushBackNamed(v4.SignRequestHandler)
	svc.Handlers.Build.PushBackNamed(restjson.BuildHandler)
	svc.Handlers.Unmarshal.PushBackNamed(restjson.UnmarshalHandler)
	svc.Handlers.UnmarshalMeta.PushBackNamed(restjson.UnmarshalMetaHandler)
	svc.Handlers.UnmarshalError.PushBackNamed(restjson.UnmarshalErrorHandler)

	// Run custom client initialization if present
	if initClient != nil {
		initClient(svc.Client)
	}

	return svc
}

// newRequest creates a new request for a Glacier operation and runs any
// custom request initialization.
func (c *Glacier) newRequest(op *request.Operation, params, data interface{}) *request.Request {
	req := c.NewRequest(op, params, data)

	// Run custom request initialization if present
	if initRequest != nil {
		initRequest(req)
	}

	return req
}<|MERGE_RESOLUTION|>--- conflicted
+++ resolved
@@ -15,42 +15,8 @@
 // Amazon Glacier. See this package's package overview docs
 // for details on the service.
 //
-<<<<<<< HEAD
-// Amazon Glacier is an extremely low-cost storage service that provides secure,
-// durable, and easy-to-use storage for data backup and archival. With Amazon
-// Glacier, customers can store their data cost effectively for months, years,
-// or decades. Amazon Glacier also enables customers to offload the administrative
-// burdens of operating and scaling storage to AWS, so they don't have to worry
-// about capacity planning, hardware provisioning, data replication, hardware
-// failure and recovery, or time-consuming hardware migrations.
-//
-// Amazon Glacier is a great storage choice when low storage cost is paramount,
-// your data is rarely retrieved, and retrieval latency of several hours is
-// acceptable. If your application requires fast or frequent access to your
-// data, consider using Amazon S3. For more information, see Amazon Simple Storage
-// Service (Amazon S3) (http://aws.amazon.com/s3/).
-//
-// You can store any kind of data in any format. There is no maximum limit on
-// the total amount of data you can store in Amazon Glacier.
-//
-// If you are a first-time user of Amazon Glacier, we recommend that you begin
-// by reading the following sections in the Amazon Glacier Developer Guide:
-//
-//    * What is Amazon Glacier (http://docs.aws.amazon.com/amazonglacier/latest/dev/introduction.html)
-//    - This section of the Developer Guide describes the underlying data model,
-//    the operations it supports, and the AWS SDKs that you can use to interact
-//    with the service.
-//
-//    * Getting Started with Amazon Glacier (http://docs.aws.amazon.com/amazonglacier/latest/dev/amazon-glacier-getting-started.html)
-//    - The Getting Started section walks you through the process of creating
-//    a vault, uploading archives, creating jobs to download archives, retrieving
-//    the job output, and deleting archives.
-// The service client's operations are safe to be used concurrently.
-// It is not safe to mutate any of the client's properties though.
-=======
 // Glacier methods are safe to use concurrently. It is not safe to
 // modify mutate any of the struct's properties though.
->>>>>>> 45247285
 type Glacier struct {
 	*client.Client
 }
