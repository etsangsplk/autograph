--- conflicted
+++ resolved
@@ -444,15 +444,7 @@
 }
 
 func ExampleCloudWatchLogs_ListTagsLogGroup() {
-<<<<<<< HEAD
-	sess, err := session.NewSession()
-	if err != nil {
-		fmt.Println("failed to create session,", err)
-		return
-	}
-=======
-	sess := session.Must(session.NewSession())
->>>>>>> 45247285
+	sess := session.Must(session.NewSession())
 
 	svc := cloudwatchlogs.New(sess)
 
@@ -461,22 +453,6 @@
 	}
 	resp, err := svc.ListTagsLogGroup(params)
 
-<<<<<<< HEAD
-	if err != nil {
-		// Print the error, cast err to awserr.Error to get the Code and
-		// Message from an error.
-		fmt.Println(err.Error())
-		return
-	}
-
-	// Pretty-print the response data.
-	fmt.Println(resp)
-}
-
-func ExampleCloudWatchLogs_PutDestination() {
-	sess, err := session.NewSession()
-=======
->>>>>>> 45247285
 	if err != nil {
 		// Print the error, cast err to awserr.Error to get the Code and
 		// Message from an error.
@@ -644,15 +620,7 @@
 }
 
 func ExampleCloudWatchLogs_TagLogGroup() {
-<<<<<<< HEAD
-	sess, err := session.NewSession()
-	if err != nil {
-		fmt.Println("failed to create session,", err)
-		return
-	}
-=======
-	sess := session.Must(session.NewSession())
->>>>>>> 45247285
+	sess := session.Must(session.NewSession())
 
 	svc := cloudwatchlogs.New(sess)
 
@@ -665,22 +633,6 @@
 	}
 	resp, err := svc.TagLogGroup(params)
 
-<<<<<<< HEAD
-	if err != nil {
-		// Print the error, cast err to awserr.Error to get the Code and
-		// Message from an error.
-		fmt.Println(err.Error())
-		return
-	}
-
-	// Pretty-print the response data.
-	fmt.Println(resp)
-}
-
-func ExampleCloudWatchLogs_TestMetricFilter() {
-	sess, err := session.NewSession()
-=======
->>>>>>> 45247285
 	if err != nil {
 		// Print the error, cast err to awserr.Error to get the Code and
 		// Message from an error.
@@ -718,15 +670,7 @@
 }
 
 func ExampleCloudWatchLogs_UntagLogGroup() {
-<<<<<<< HEAD
-	sess, err := session.NewSession()
-	if err != nil {
-		fmt.Println("failed to create session,", err)
-		return
-	}
-=======
-	sess := session.Must(session.NewSession())
->>>>>>> 45247285
+	sess := session.Must(session.NewSession())
 
 	svc := cloudwatchlogs.New(sess)
 
