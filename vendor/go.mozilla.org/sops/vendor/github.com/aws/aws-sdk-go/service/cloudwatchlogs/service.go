--- conflicted
+++ resolved
@@ -11,48 +11,12 @@
 	"github.com/aws/aws-sdk-go/private/protocol/jsonrpc"
 )
 
-<<<<<<< HEAD
-// You can use Amazon CloudWatch Logs to monitor, store, and access your log
-// files from EC2 instances, Amazon CloudTrail, or other sources. You can then
-// retrieve the associated log data from CloudWatch Logs using the Amazon CloudWatch
-// console, the CloudWatch Logs commands in the AWS CLI, the CloudWatch Logs
-// API, or the CloudWatch Logs SDK.
-//
-// You can use CloudWatch Logs to:
-//
-//    * Monitor Logs from Amazon EC2 Instances in Real-time: You can use CloudWatch
-//    Logs to monitor applications and systems using log data. For example,
-//    CloudWatch Logs can track the number of errors that occur in your application
-//    logs and send you a notification whenever the rate of errors exceeds a
-//    threshold you specify. CloudWatch Logs uses your log data for monitoring;
-//    so, no code changes are required. For example, you can monitor application
-//    logs for specific literal terms (such as "NullReferenceException") or
-//    count the number of occurrences of a literal term at a particular position
-//    in log data (such as "404" status codes in an Apache access log). When
-//    the term you are searching for is found, CloudWatch Logs reports the data
-//    to a Amazon CloudWatch metric that you specify.
-//
-//    * Monitor Amazon CloudTrail Logged Events: You can create alarms in Amazon
-//    CloudWatch and receive notifications of particular API activity as captured
-//    by CloudTrail and use the notification to perform troubleshooting.
-//
-//    * Archive Log Data: You can use CloudWatch Logs to store your log data
-//    in highly durable storage. You can change the log retention setting so
-//    that any log events older than this setting are automatically deleted.
-//    The CloudWatch Logs agent makes it easy to quickly send both rotated and
-//    non-rotated log data off of a host and into the log service. You can then
-//    access the raw log data when you need it.
-// The service client's operations are safe to be used concurrently.
-// It is not safe to mutate any of the client's properties though.
-// Please also see https://docs.aws.amazon.com/goto/WebAPI/logs-2014-03-28
-=======
 // CloudWatchLogs provides the API operation methods for making requests to
 // Amazon CloudWatch Logs. See this package's package overview docs
 // for details on the service.
 //
 // CloudWatchLogs methods are safe to use concurrently. It is not safe to
 // modify mutate any of the struct's properties though.
->>>>>>> 45247285
 type CloudWatchLogs struct {
 	*client.Client
 }
