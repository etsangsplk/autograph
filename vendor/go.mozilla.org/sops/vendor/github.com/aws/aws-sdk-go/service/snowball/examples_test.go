--- conflicted
+++ resolved
@@ -16,15 +16,7 @@
 var _ bytes.Buffer
 
 func ExampleSnowball_CancelCluster() {
-<<<<<<< HEAD
-	sess, err := session.NewSession()
-	if err != nil {
-		fmt.Println("failed to create session,", err)
-		return
-	}
-=======
-	sess := session.Must(session.NewSession())
->>>>>>> 45247285
+	sess := session.Must(session.NewSession())
 
 	svc := snowball.New(sess)
 
@@ -33,22 +25,6 @@
 	}
 	resp, err := svc.CancelCluster(params)
 
-<<<<<<< HEAD
-	if err != nil {
-		// Print the error, cast err to awserr.Error to get the Code and
-		// Message from an error.
-		fmt.Println(err.Error())
-		return
-	}
-
-	// Pretty-print the response data.
-	fmt.Println(resp)
-}
-
-func ExampleSnowball_CancelJob() {
-	sess, err := session.NewSession()
-=======
->>>>>>> 45247285
 	if err != nil {
 		// Print the error, cast err to awserr.Error to get the Code and
 		// Message from an error.
@@ -118,15 +94,7 @@
 }
 
 func ExampleSnowball_CreateCluster() {
-<<<<<<< HEAD
-	sess, err := session.NewSession()
-	if err != nil {
-		fmt.Println("failed to create session,", err)
-		return
-	}
-=======
-	sess := session.Must(session.NewSession())
->>>>>>> 45247285
+	sess := session.Must(session.NewSession())
 
 	svc := snowball.New(sess)
 
@@ -171,74 +139,6 @@
 			SnsTopicARN: aws.String("SnsTopicARN"),
 		},
 		SnowballType: aws.String("Type"),
-<<<<<<< HEAD
-	}
-	resp, err := svc.CreateCluster(params)
-
-	if err != nil {
-		// Print the error, cast err to awserr.Error to get the Code and
-		// Message from an error.
-		fmt.Println(err.Error())
-		return
-	}
-
-	// Pretty-print the response data.
-	fmt.Println(resp)
-}
-
-func ExampleSnowball_CreateJob() {
-	sess, err := session.NewSession()
-	if err != nil {
-		fmt.Println("failed to create session,", err)
-		return
-	}
-
-	svc := snowball.New(sess)
-
-	params := &snowball.CreateJobInput{
-		AddressId:   aws.String("AddressId"),
-		ClusterId:   aws.String("ClusterId"),
-		Description: aws.String("String"),
-		JobType:     aws.String("JobType"),
-		KmsKeyARN:   aws.String("KmsKeyARN"),
-		Notification: &snowball.Notification{
-			JobStatesToNotify: []*string{
-				aws.String("JobState"), // Required
-				// More values...
-			},
-			NotifyAll:   aws.Bool(true),
-			SnsTopicARN: aws.String("SnsTopicARN"),
-		},
-		Resources: &snowball.JobResource{
-			LambdaResources: []*snowball.LambdaResource{
-				{ // Required
-					EventTriggers: []*snowball.EventTriggerDefinition{
-						{ // Required
-							EventResourceARN: aws.String("ResourceARN"),
-						},
-						// More values...
-					},
-					LambdaArn: aws.String("ResourceARN"),
-				},
-				// More values...
-			},
-			S3Resources: []*snowball.S3Resource{
-				{ // Required
-					BucketArn: aws.String("ResourceARN"),
-					KeyRange: &snowball.KeyRange{
-						BeginMarker: aws.String("String"),
-						EndMarker:   aws.String("String"),
-					},
-				},
-				// More values...
-			},
-		},
-		RoleARN:                    aws.String("RoleARN"),
-		ShippingOption:             aws.String("ShippingOption"),
-		SnowballCapacityPreference: aws.String("Capacity"),
-		SnowballType:               aws.String("Type"),
-=======
->>>>>>> 45247285
 	}
 	resp, err := svc.CreateCluster(params)
 
@@ -359,15 +259,7 @@
 }
 
 func ExampleSnowball_DescribeCluster() {
-<<<<<<< HEAD
-	sess, err := session.NewSession()
-	if err != nil {
-		fmt.Println("failed to create session,", err)
-		return
-	}
-=======
-	sess := session.Must(session.NewSession())
->>>>>>> 45247285
+	sess := session.Must(session.NewSession())
 
 	svc := snowball.New(sess)
 
@@ -376,22 +268,6 @@
 	}
 	resp, err := svc.DescribeCluster(params)
 
-<<<<<<< HEAD
-	if err != nil {
-		// Print the error, cast err to awserr.Error to get the Code and
-		// Message from an error.
-		fmt.Println(err.Error())
-		return
-	}
-
-	// Pretty-print the response data.
-	fmt.Println(resp)
-}
-
-func ExampleSnowball_DescribeJob() {
-	sess, err := session.NewSession()
-=======
->>>>>>> 45247285
 	if err != nil {
 		// Print the error, cast err to awserr.Error to get the Code and
 		// Message from an error.
@@ -508,44 +384,8 @@
 	fmt.Println(resp)
 }
 
-<<<<<<< HEAD
-func ExampleSnowball_ListClusterJobs() {
-	sess, err := session.NewSession()
-	if err != nil {
-		fmt.Println("failed to create session,", err)
-		return
-	}
-
-	svc := snowball.New(sess)
-
-	params := &snowball.ListClusterJobsInput{
-		ClusterId:  aws.String("ClusterId"), // Required
-		MaxResults: aws.Int64(1),
-		NextToken:  aws.String("String"),
-	}
-	resp, err := svc.ListClusterJobs(params)
-
-	if err != nil {
-		// Print the error, cast err to awserr.Error to get the Code and
-		// Message from an error.
-		fmt.Println(err.Error())
-		return
-	}
-
-	// Pretty-print the response data.
-	fmt.Println(resp)
-}
-
 func ExampleSnowball_ListClusters() {
-	sess, err := session.NewSession()
-	if err != nil {
-		fmt.Println("failed to create session,", err)
-		return
-	}
-=======
-func ExampleSnowball_ListClusters() {
-	sess := session.Must(session.NewSession())
->>>>>>> 45247285
+	sess := session.Must(session.NewSession())
 
 	svc := snowball.New(sess)
 
@@ -555,22 +395,6 @@
 	}
 	resp, err := svc.ListClusters(params)
 
-<<<<<<< HEAD
-	if err != nil {
-		// Print the error, cast err to awserr.Error to get the Code and
-		// Message from an error.
-		fmt.Println(err.Error())
-		return
-	}
-
-	// Pretty-print the response data.
-	fmt.Println(resp)
-}
-
-func ExampleSnowball_ListJobs() {
-	sess, err := session.NewSession()
-=======
->>>>>>> 45247285
 	if err != nil {
 		// Print the error, cast err to awserr.Error to get the Code and
 		// Message from an error.
@@ -605,29 +429,15 @@
 }
 
 func ExampleSnowball_UpdateCluster() {
-<<<<<<< HEAD
-	sess, err := session.NewSession()
-	if err != nil {
-		fmt.Println("failed to create session,", err)
-		return
-	}
-=======
-	sess := session.Must(session.NewSession())
->>>>>>> 45247285
+	sess := session.Must(session.NewSession())
 
 	svc := snowball.New(sess)
 
 	params := &snowball.UpdateClusterInput{
-<<<<<<< HEAD
-		ClusterId:   aws.String("ClusterId"), // Required
-		AddressId:   aws.String("AddressId"),
-		Description: aws.String("String"),
-=======
 		ClusterId:           aws.String("ClusterId"), // Required
 		AddressId:           aws.String("AddressId"),
 		Description:         aws.String("String"),
 		ForwardingAddressId: aws.String("AddressId"),
->>>>>>> 45247285
 		Notification: &snowball.Notification{
 			JobStatesToNotify: []*string{
 				aws.String("JobState"), // Required
@@ -665,22 +475,6 @@
 	}
 	resp, err := svc.UpdateCluster(params)
 
-<<<<<<< HEAD
-	if err != nil {
-		// Print the error, cast err to awserr.Error to get the Code and
-		// Message from an error.
-		fmt.Println(err.Error())
-		return
-	}
-
-	// Pretty-print the response data.
-	fmt.Println(resp)
-}
-
-func ExampleSnowball_UpdateJob() {
-	sess, err := session.NewSession()
-=======
->>>>>>> 45247285
 	if err != nil {
 		// Print the error, cast err to awserr.Error to get the Code and
 		// Message from an error.
